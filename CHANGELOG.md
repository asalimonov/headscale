--- conflicted
+++ resolved
@@ -20,15 +20,13 @@
   - Tags should now work correctly and adding a host to Headscale should now reload the rules.
   - The documentation have a [fictional example](docs/acls.md) that should cover some use cases of the ACLs features
 
-<<<<<<< HEAD
 **Features**:
 
-- Add support for configurable mTLS [docs](docs/tls.md#configuring-mutual-tls-authentication-mtls)
-=======
+- Add support for configurable mTLS [docs](docs/tls.md#configuring-mutual-tls-authentication-mtls) [#297](https://github.com/juanfont/headscale/pull/297)
+
 **Changes**:
 
 - Remove dependency on CGO (switch from CGO SQLite to pure Go) [#346](https://github.com/juanfont/headscale/pull/346)
->>>>>>> c46dfd76
 
 **0.13.0 (2022-02-18):**
 
