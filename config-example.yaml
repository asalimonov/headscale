---
# The url clients will connect to.
# Typically this will be a domain.
server_url: http://127.0.0.1:8080

# Address to listen to / bind to on the server
listen_addr: 0.0.0.0:8080

# Path to WireGuard private key file
private_key_path: private.key

derp:
  # List of externally available DERP maps encoded in JSON
  urls:
    - https://controlplane.tailscale.com/derpmap/default

  # Locally available DERP map files encoded in YAML
  paths:
    - derp-example.yaml

  # If enabled, a worker will be set up to periodically
  # refresh the given sources and update the derpmap
  # will be set up.
  auto_update_enabled: true

  # How often should we check for updates?
  update_frequency: 24h

# Disables the automatic check for updates on startup
disable_check_updates: false
ephemeral_node_inactivity_timeout: 30m

# SQLite config
db_type: sqlite3
db_path: db.sqlite

# # Postgres config
# db_type: postgres
# db_host: localhost
# db_port: 5432
# db_name: headscale
# db_user: foo
# db_pass: bar

acme_url: https://acme-v02.api.letsencrypt.org/directory
acme_email: ""

tls_letsencrypt_hostname: ""
tls_letsencrypt_listen: ":http"
tls_letsencrypt_cache_dir: ".cache"
tls_letsencrypt_challenge_type: HTTP-01

tls_cert_path: ""
tls_key_path: ""

# Path to a file containg ACL policies.
acl_policy_path: ""

dns_config:
  # Upstream DNS servers
  nameservers:
    - 1.1.1.1
  domains: []

  magic_dns: true
  base_domain: example.com

<<<<<<< HEAD
# Unix socket used for the CLI to connect without authentication
# Note: for local development, you probably want to change this to:
# unix_socket: ./headscale.sock
unix_socket: /var/run/headscale.sock
=======

# headscale supports experimental OpenID connect support, 
# it is still being tested and might have some bugs, please
# help us test it.
# OpenID Connect
# oidc:
#   issuer: "https://your-oidc.issuer.com/path"
#   client_id: "your-oidc-client-id"
#   client_secret: "your-oidc-client-secret"
#
#   # Domain map is used to map incomming users (by their email) to 
#   # a namespace. The key can be a string, or regex.
#   domain_map:
#     ".*": default-namespace
>>>>>>> fbdfa556
<|MERGE_RESOLUTION|>--- conflicted
+++ resolved
@@ -65,14 +65,11 @@
   magic_dns: true
   base_domain: example.com
 
-<<<<<<< HEAD
 # Unix socket used for the CLI to connect without authentication
 # Note: for local development, you probably want to change this to:
 # unix_socket: ./headscale.sock
 unix_socket: /var/run/headscale.sock
-=======
-
-# headscale supports experimental OpenID connect support, 
+# headscale supports experimental OpenID connect support,
 # it is still being tested and might have some bugs, please
 # help us test it.
 # OpenID Connect
@@ -81,8 +78,7 @@
 #   client_id: "your-oidc-client-id"
 #   client_secret: "your-oidc-client-secret"
 #
-#   # Domain map is used to map incomming users (by their email) to 
+#   # Domain map is used to map incomming users (by their email) to
 #   # a namespace. The key can be a string, or regex.
 #   domain_map:
-#     ".*": default-namespace
->>>>>>> fbdfa556
+#     ".*": default-namespace