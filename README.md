# headscale

![ci](https://github.com/juanfont/headscale/actions/workflows/test.yml/badge.svg)

An open source, self-hosted implementation of the Tailscale coordination server.

Join our [Discord](https://discord.gg/XcQxk2VHjx) server for a chat.

## Overview

Tailscale is [a modern VPN](https://tailscale.com/) built on top of [Wireguard](https://www.wireguard.com/). It [works like an overlay network](https://tailscale.com/blog/how-tailscale-works/) between the computers of your networks - using all kinds of [NAT traversal sorcery](https://tailscale.com/blog/how-nat-traversal-works/).

Everything in Tailscale is Open Source, except the GUI clients for proprietary OS (Windows and macOS/iOS), and the 'coordination/control server'.

The control server works as an exchange point of Wireguard public keys for the nodes in the Tailscale network. It also assigns the IP addresses of the clients, creates the boundaries between each user, enables sharing machines between users, and exposes the advertised routes of your nodes.

Headscale implements this coordination server.

## Status

- [x] Base functionality (nodes can communicate with each other)
- [x] Node registration through the web flow
- [x] Network changes are relayed to the nodes
- [x] Namespace support (~equivalent to multi-user in Tailscale.com)
- [x] Routing (advertise & accept, including exit nodes)
- [x] Node registration via pre-auth keys (including reusable keys, and ephemeral node support)
- [x] JSON-formatted output
- [x] ACLs
- [x] Taildrop (File Sharing)
- [x] Support for alternative IP ranges in the tailnets (default Tailscale's 100.64.0.0/10)
- [x] DNS (passing DNS servers to nodes)
- [x] Share nodes between ~~users~~ namespaces
<<<<<<< HEAD
- [x] SSO (via OIDC)
- [ ] MagicDNS / Smart DNS
=======
- [x] MagicDNS (see `docs/`)
>>>>>>> a9a1a8fb

## Client OS support

| OS      | Supports headscale                                                                                                |
| ------- | ----------------------------------------------------------------------------------------------------------------- |
| Linux   | Yes                                                                                                               |
| OpenBSD | Yes                                                                                                               |
| macOS   | Yes (see `/apple` on your headscale for more information)                                                         |
| Windows | Yes                                                                                                               |
| Android | [You need to compile the client yourself](https://github.com/juanfont/headscale/issues/58#issuecomment-885255270) |
| iOS     | Not yet                                                                                                           |

## Roadmap 🤷

Suggestions/PRs welcomed!

## Running it

1. Download the Headscale binary https://github.com/juanfont/headscale/releases, and place it somewhere in your PATH or use the docker container

   ```shell
   docker pull headscale/headscale:x.x.x
   ```

   <!--
    or
    ```shell
    docker pull ghrc.io/juanfont/headscale:x.x.x
    ``` -->

2. (Optional, you can also use SQLite) Get yourself a PostgreSQL DB running

   ```shell
   docker run --name headscale -e POSTGRES_DB=headscale -e \
     POSTGRES_USER=foo -e POSTGRES_PASSWORD=bar -p 5432:5432 -d postgres
   ```

3. Set some stuff up (headscale Wireguard keys & the config.json file)

   ```shell
   wg genkey > private.key
   wg pubkey < private.key > public.key  # not needed

   # Postgres
   cp config.json.postgres.example config.json
   # or
   # SQLite
   cp config.json.sqlite.example config.json
   ```

4. Create a namespace (a namespace is a 'tailnet', a group of Tailscale nodes that can talk to each other)

   ```shell
   headscale namespaces create myfirstnamespace
   ```

   or docker:

   the db.sqlite mount is only needed if you use sqlite

   ```shell
   touch db.sqlite
   docker run -v $(pwd)/private.key:/private.key -v $(pwd)/config.json:/config.json -v $(pwd)/derp.yaml:/derp.yaml -v $(pwd)/db.sqlite:/db.sqlite -p 127.0.0.1:8080:8080 headscale/headscale:x.x.x headscale namespaces create myfirstnamespace
   ```

   or if your server is already running in docker:

   ```shell
   docker exec <container_name> headscale create myfirstnamespace
   ```

5. (Optional) Configure an OIDC Issuer

   You can optionally configure an OIDC endpoint to which your users will be redirected to authenticate with headscale. In config.json set the following parameters:

   ```json
   {
   "oidc_issuer": "https://your-oidc.issuer.com/path",
   "oidc_client_id": "your-oidc-client-id",
   "oidc_client_secret": "your-oidc-client-secret"
   }
   ```
   
   If `oidc_issuer` is set, headscale will attempt to send your users to the OIDC server for authentication, otherwise it will give instructions on how to authorise clients via the CLI.

6. Run the server

   ```shell
   headscale serve
   ```

   or docker:

   the db.sqlite mount is only needed if you use sqlite

   ```shell
   docker run -v $(pwd)/private.key:/private.key -v $(pwd)/config.json:/config.json -v $(pwd)/derp.yaml:/derp.yaml -v $(pwd)/db.sqlite:/db.sqlite -p 127.0.0.1:8080:8080 headscale/headscale:x.x.x headscale serve
   ```

7. If you used tailscale.com before in your nodes, make sure you clear the tailscald data folder

   ```shell
   systemctl stop tailscaled
   rm -fr /var/lib/tailscale
   systemctl start tailscaled
   ```

8. Add your first machine

   ```shell
   tailscale up --login-server YOUR_HEADSCALE_URL
   ```

9. Navigate to the URL you will get with `tailscale up`, where you'll find your machine key. If OIDC is configured, once you login your user will be added to a namespace automatically, and you can skip step 10.

10. In the server, register your machine to a namespace with the CLI
    ```shell
    headscale -n myfirstnamespace nodes register YOURMACHINEKEY
    ```
    or docker:
    ```shell
    docker run -v $(pwd)/private.key:/private.key -v $(pwd)/config.json:/config.json -v $(pwd)/derp.yaml:/derp.yaml headscale/headscale:x.x.x headscale -n myfirstnamespace nodes register YOURMACHINEKEY
    ```
    or if your server is already running in docker:
    ```shell
    docker exec <container_name> headscale -n myfirstnamespace nodes register YOURMACHINEKEY
    ```

Alternatively, you can use Auth Keys to register your machines:

1. Create an authkey

   ```shell
   headscale -n myfirstnamespace preauthkeys create --reusable --expiration 24h
   ```

   or docker:

   ```shell
   docker run -v $(pwd)/private.key:/private.key -v $(pwd)/config.json:/config.json -v$(pwd)/derp.yaml:/derp.yaml -v $(pwd)/db.sqlite:/db.sqlite headscale/headscale:x.x.x headscale -n myfirstnamespace preauthkeys create --reusable --expiration 24h
   ```

   or if your server is already running in docker:

   ```shell
   docker exec <container_name> headscale -n myfirstnamespace preauthkeys create --reusable --expiration 24h
   ```

2. Use the authkey from your machine to register it
   ```shell
   tailscale up --login-server YOUR_HEADSCALE_URL --authkey YOURAUTHKEY
   ```

If you create an authkey with the `--ephemeral` flag, that key will create ephemeral nodes. This implies that `--reusable` is true.

Please bear in mind that all the commands from headscale support adding `-o json` or `-o json-line` to get a nicely JSON-formatted output.

## Configuration reference

Headscale's configuration file is named `config.json` or `config.yaml`. Headscale will look for it in `/etc/headscale`, `~/.headscale` and finally the directory from where the Headscale binary is executed.

```
    "server_url": "http://192.168.1.12:8080",
    "listen_addr": "0.0.0.0:8080",
    "ip_prefix": "100.64.0.0/10"
```

`server_url` is the external URL via which Headscale is reachable. `listen_addr` is the IP address and port the Headscale program should listen on. `ip_prefix` is the IP prefix (range) in which IP addresses for nodes will be allocated (default 100.64.0.0/10, e.g., 192.168.4.0/24, 10.0.0.0/8)

```
    "log_level": "debug"
```

`log_level` can be used to set the Log level for Headscale, it defaults to `debug`, and the available levels are: `trace`, `debug`, `info`, `warn` and `error`.

```
    "private_key_path": "private.key",
```

`private_key_path` is the path to the Wireguard private key. If the path is relative, it will be interpreted as relative to the directory the configuration file was read from.

```
    "derp_map_path": "derp.yaml",
```

`derp_map_path` is the path to the [DERP](https://pkg.go.dev/tailscale.com/derp) map file. If the path is relative, it will be interpreted as relative to the directory the configuration file was read from.

```
    "ephemeral_node_inactivity_timeout": "30m",
```

`ephemeral_node_inactivity_timeout` is the timeout after which inactive ephemeral node records will be deleted from the database. The default is 30 minutes. This value must be higher than 65 seconds (the keepalive timeout for the HTTP long poll is 60 seconds, plus a few seconds to avoid race conditions).

```
    "db_host": "localhost",
    "db_port": 5432,
    "db_name": "headscale",
    "db_user": "foo",
    "db_pass": "bar",
```

The fields starting with `db_` are used for the PostgreSQL connection information.

OpenID Connect settings:
```
   "oidc_issuer": "https://your-oidc.issuer.com/path",
   "oidc_client_id": "your-oidc-client-id",
   "oidc_client_secret": "your-oidc-client-secret"
```


### Running the service via TLS (optional)

```
    "tls_cert_path": ""
    "tls_key_path": ""
```

Headscale can be configured to expose its web service via TLS. To configure the certificate and key file manually, set the `tls_cert_path` and `tls_cert_path` configuration parameters. If the path is relative, it will be interpreted as relative to the directory the configuration file was read from.

```
    "tls_letsencrypt_hostname": "",
    "tls_letsencrypt_listen": ":http",
    "tls_letsencrypt_cache_dir": ".cache",
    "tls_letsencrypt_challenge_type": "HTTP-01",
```

To get a certificate automatically via [Let's Encrypt](https://letsencrypt.org/), set `tls_letsencrypt_hostname` to the desired certificate hostname. This name must resolve to the IP address(es) Headscale is reachable on (i.e., it must correspond to the `server_url` configuration parameter). The certificate and Let's Encrypt account credentials will be stored in the directory configured in `tls_letsencrypt_cache_dir`. If the path is relative, it will be interpreted as relative to the directory the configuration file was read from. The certificate will automatically be renewed as needed.

#### Challenge type HTTP-01

The default challenge type `HTTP-01` requires that Headscale is reachable on port 80 for the Let's Encrypt automated validation, in addition to whatever port is configured in `listen_addr`. By default, Headscale listens on port 80 on all local IPs for Let's Encrypt automated validation.

If you need to change the ip and/or port used by Headscale for the Let's Encrypt validation process, set `tls_letsencrypt_listen` to the appropriate value. This can be handy if you are running Headscale as a non-root user (or can't run `setcap`). Keep in mind, however, that Let's Encrypt will _only_ connect to port 80 for the validation callback, so if you change `tls_letsencrypt_listen` you will also need to configure something else (e.g. a firewall rule) to forward the traffic from port 80 to the ip:port combination specified in `tls_letsencrypt_listen`.

#### Challenge type TLS-ALPN-01

Alternatively, `tls_letsencrypt_challenge_type` can be set to `TLS-ALPN-01`. In this configuration, Headscale listens on the ip:port combination defined in `listen_addr`. Let's Encrypt will _only_ connect to port 443 for the validation callback, so if `listen_addr` is not set to port 443, something else (e.g. a firewall rule) will be required to forward the traffic from port 443 to the ip:port combination specified in `listen_addr`.

### Policy ACLs

Headscale implements the same policy ACLs as Tailscale.com, adapted to the self-hosted environment.

For instance, instead of referring to users when defining groups you must
use namespaces (which are the equivalent to user/logins in Tailscale.com).

Please check https://tailscale.com/kb/1018/acls/, and `./tests/acls/` in this repo for working examples.

### Apple devices

An endpoint with information on how to connect your Apple devices (currently macOS only) is available at `/apple` on your running instance.

## Disclaimer

1. We have nothing to do with Tailscale, or Tailscale Inc.
2. The purpose of writing this was to learn how Tailscale works.

## More on Tailscale

- https://tailscale.com/blog/how-tailscale-works/
- https://tailscale.com/blog/tailscale-key-management/
- https://tailscale.com/blog/an-unlikely-database-migration/<|MERGE_RESOLUTION|>--- conflicted
+++ resolved
@@ -30,12 +30,8 @@
 - [x] Support for alternative IP ranges in the tailnets (default Tailscale's 100.64.0.0/10)
 - [x] DNS (passing DNS servers to nodes)
 - [x] Share nodes between ~~users~~ namespaces
-<<<<<<< HEAD
 - [x] SSO (via OIDC)
-- [ ] MagicDNS / Smart DNS
-=======
 - [x] MagicDNS (see `docs/`)
->>>>>>> a9a1a8fb
 
 ## Client OS support
 
